--- conflicted
+++ resolved
@@ -228,21 +228,23 @@
 
 pub(crate) fn native_point_clone(
     gas_params: &GasParameters,
-    context: &mut NativeContext,
-    ty_args: Vec<Type>,
-    mut args: VecDeque<Value>,
-) -> PartialVMResult<NativeResult> {
+    context: &mut SafeNativeContext,
+    ty_args: Vec<Type>,
+    mut args: VecDeque<Value>,
+) -> SafeNativeResult<SmallVec<[Value; 1]>> {
     assert_eq!(ty_args.len(), 0);
     assert_eq!(args.len(), 1);
+
+    context.charge(gas_params.point_clone * NumArgs::one())?;
+
     let point_context = context.extensions().get::<NativeRistrettoPointContext>();
     let mut point_data = point_context.point_data.borrow_mut();
     let handle = pop_as_ristretto_handle(&mut args)?;
-    let cost = gas_params.point_clone * NumArgs::one();
     let point = point_data.get_point(&handle);
     let clone = *point;
     let result_handle = point_data.add_point(clone);
 
-    Ok(NativeResult::ok(cost, smallvec![Value::u64(result_handle)]))
+    Ok(smallvec![Value::u64(result_handle)])
 }
 
 pub(crate) fn native_point_compress(
@@ -508,14 +510,8 @@
             + gas_params.sha512_per_byte * NumBytes::new(bytes.len() as u64),
     )?;
 
-<<<<<<< HEAD
-    let cost = gas_params.point_from_64_uniform_bytes * NumArgs::one()
-        + gas_params.sha2_512_per_hash * NumArgs::one()
-        + gas_params.sha2_512_per_byte * NumBytes::new(bytes.len() as u64);
-=======
-    let point_context = context.extensions().get::<NativeRistrettoPointContext>();
-    let mut point_data = point_context.point_data.borrow_mut();
->>>>>>> 9d408822
+    let point_context = context.extensions().get::<NativeRistrettoPointContext>();
+    let mut point_data = point_context.point_data.borrow_mut();
 
     let result_handle = point_data.add_point(RistrettoPoint::hash_from_bytes::<Sha512>(&bytes));
 
@@ -542,14 +538,15 @@
     Ok(smallvec![Value::u64(result_handle)])
 }
 
-<<<<<<< HEAD
 pub(crate) fn native_double_scalar_mul(
     gas_params: &GasParameters,
-    context: &mut NativeContext,
+    context: &mut SafeNativeContext,
     mut _ty_args: Vec<Type>,
     mut args: VecDeque<Value>,
-) -> PartialVMResult<NativeResult> {
+) -> SafeNativeResult<SmallVec<[Value; 1]>> {
     assert_eq!(args.len(), 4);
+
+    context.charge(gas_params.multi_scalar_mul_gas(2))?;
 
     let point_context = context.extensions().get::<NativeRistrettoPointContext>();
     let mut point_data = point_context.point_data.borrow_mut();
@@ -568,14 +565,11 @@
 
     let result = RistrettoPoint::vartime_multiscalar_mul(scalars.iter(), points.into_iter());
 
-    let cost = gas_params.multi_scalar_mul_gas(2);
-
     let result_handle = point_data.add_point(result);
 
-    Ok(NativeResult::ok(cost, smallvec![Value::u64(result_handle)]))
-}
-
-=======
+    Ok(smallvec![Value::u64(result_handle)])
+}
+
 /// WARNING: This native will be retired because it uses floating point arithmetic to compute gas costs.
 /// Even worse, there is a divide-by-zero bug here: If anyone calls this native with vectors of size 1,
 /// then `num = 1`, which means that division by `f64::log2(nums)`, which equals 0, is a division by
@@ -586,7 +580,6 @@
 ///
 /// Pre-conditions: The # of scalars & points are both > 0. This is ensured by the Move calling
 /// function.
->>>>>>> 9d408822
 pub(crate) fn native_multi_scalar_mul(
     gas_params: &GasParameters,
     context: &mut SafeNativeContext,
@@ -752,17 +745,11 @@
             .point_data
             .borrow();
 
-<<<<<<< HEAD
-    let cost = gas_params.scalar_parse_arg * NumArgs::new(num as u64)
-        + gas_params.point_parse_arg * NumArgs::new(num as u64)
-        + gas_params.multi_scalar_mul_gas(num);
-=======
         // parse points
         let mut points = Vec::with_capacity(num);
         for i in 0..num {
             let move_point = points_ref.borrow_elem(i, &point_type)?;
             let point_handle = get_point_handle_from_struct(move_point)?;
->>>>>>> 9d408822
 
             points.push(point_data.get_point(&point_handle));
         }
@@ -788,11 +775,7 @@
 // =========================================================================================
 // Helpers
 
-<<<<<<< HEAD
-pub fn get_point_handle(move_point: &StructRef) -> PartialVMResult<RistrettoPointHandle> {
-=======
-fn get_point_handle(move_point: &StructRef) -> SafeNativeResult<RistrettoPointHandle> {
->>>>>>> 9d408822
+pub fn get_point_handle(move_point: &StructRef) -> SafeNativeResult<RistrettoPointHandle> {
     let field_ref = move_point
         .borrow_field(HANDLE_FIELD_INDEX)?
         .value_as::<Reference>()?;
@@ -809,23 +792,21 @@
     get_point_handle(&move_struct)
 }
 
-/// Pops a RistrettoPointHandle off the argument stack
+/// Pops a RistrettoPointHandle off the argument stack (when the argument is a &RistrettoPoint struct
+/// that wraps the u64 handle)
 fn pop_ristretto_handle(args: &mut VecDeque<Value>) -> SafeNativeResult<RistrettoPointHandle> {
     get_point_handle(&safely_pop_arg!(args, StructRef))
 }
 
-<<<<<<< HEAD
-/// Pops a RistrettoPointHandle off the argument stack
-fn pop_as_ristretto_handle(args: &mut VecDeque<Value>) -> PartialVMResult<RistrettoPointHandle> {
-    let handle = pop_arg!(args, u64);
+/// Pops a RistrettoPointHandle off the argument stack (when the argument is the u64 handle itself)
+/// TODO: rename this and the above function to be more clear
+fn pop_as_ristretto_handle(args: &mut VecDeque<Value>) -> SafeNativeResult<RistrettoPointHandle> {
+    let handle = safely_pop_arg!(args, u64);
 
     Ok(RistrettoPointHandle(handle))
 }
 
-/// Checks if 32 bytes were given as input and, if so, returns Some(CompressedRistretto).
-=======
 /// Checks if `COMPRESSED_POINT_NUM_BYTES` bytes were given as input and, if so, returns Some(CompressedRistretto).
->>>>>>> 9d408822
 fn compressed_point_from_bytes(bytes: Vec<u8>) -> Option<CompressedRistretto> {
     match <[u8; COMPRESSED_POINT_NUM_BYTES]>::try_from(bytes) {
         Ok(slice) => Some(CompressedRistretto(slice)),
