--- conflicted
+++ resolved
@@ -6,11 +6,7 @@
     adapter_common::{
         discard_error_output, discard_error_vm_status, PreprocessedTransaction, VMAdapter,
     },
-<<<<<<< HEAD
-    aptos_vm_impl::{get_transaction_output, AptosVMImpl, AptosVMInternals, GAS_PAYER_FLAG_BIT},
-=======
     aptos_vm_impl::{get_transaction_output, AptosVMImpl, AptosVMInternals},
->>>>>>> 963762e3
     block_executor::{AptosTransactionOutput, BlockAptosVM},
     counters::*,
     data_cache::StorageAdapter,
@@ -23,11 +19,7 @@
 };
 use anyhow::{anyhow, Result};
 use aptos_aggregator::delta_change_set::DeltaChangeSet;
-<<<<<<< HEAD
-use aptos_block_executor::txn_commit_listener::NoOpTransactionCommitListener;
-=======
 use aptos_block_executor::txn_commit_hook::NoOpTransactionCommitHook;
->>>>>>> 963762e3
 use aptos_crypto::HashValue;
 use aptos_framework::natives::code::PublishRequest;
 use aptos_gas::{
@@ -1517,11 +1509,7 @@
         let count = transactions.len();
         let ret = BlockAptosVM::execute_block::<
             _,
-<<<<<<< HEAD
-            NoOpTransactionCommitListener<AptosTransactionOutput, VMStatus>,
-=======
             NoOpTransactionCommitHook<AptosTransactionOutput, VMStatus>,
->>>>>>> 963762e3
         >(
             Arc::clone(&RAYON_EXEC_POOL),
             BlockExecutorTransactions::Unsharded(transactions),
