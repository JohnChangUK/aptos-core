--- conflicted
+++ resolved
@@ -77,11 +77,7 @@
 }
 
 impl SessionId {
-<<<<<<< HEAD
-    pub fn txn_meta(txn_data: &TransactionMetadata) -> Self {
-=======
     pub fn txn_meta(txn_metadata: &TransactionMetadata) -> Self {
->>>>>>> a313ee74
         Self::Txn {
             sender: txn_metadata.sender,
             sequence_number: txn_metadata.sequence_number,
@@ -99,11 +95,7 @@
         }
     }
 
-<<<<<<< HEAD
-    pub fn prologue_meta(txn_data: &TransactionMetadata) -> Self {
-=======
     pub fn prologue_meta(txn_metadata: &TransactionMetadata) -> Self {
->>>>>>> a313ee74
         Self::Prologue {
             sender: txn_metadata.sender,
             sequence_number: txn_metadata.sequence_number,
@@ -111,11 +103,7 @@
         }
     }
 
-<<<<<<< HEAD
-    pub fn epilogue_meta(txn_data: &TransactionMetadata) -> Self {
-=======
     pub fn epilogue_meta(txn_metadata: &TransactionMetadata) -> Self {
->>>>>>> a313ee74
         Self::Epilogue {
             sender: txn_metadata.sender,
             sequence_number: txn_metadata.sequence_number,
