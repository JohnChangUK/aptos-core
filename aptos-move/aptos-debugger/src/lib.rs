--- conflicted
+++ resolved
@@ -1,267 +1,5 @@
 // Copyright © Aptos Foundation
 // SPDX-License-Identifier: Apache-2.0
 
-<<<<<<< HEAD
-use anyhow::{format_err, Result};
-use aptos_gas_meter::{StandardGasAlgebra, StandardGasMeter};
-use aptos_gas_profiling::{GasProfiler, TransactionGasLog};
-use aptos_gas_schedule::{MiscGasParameters, NativeGasParameters, LATEST_GAS_FEATURE_VERSION};
-use aptos_memory_usage_tracker::MemoryTrackedGasMeter;
-use aptos_resource_viewer::{AnnotatedAccountStateBlob, AptosValueAnnotator};
-use aptos_rest_client::Client;
-use aptos_state_view::TStateView;
-use aptos_types::{
-    account_address::AccountAddress,
-    chain_id::ChainId,
-    on_chain_config::{Features, OnChainConfig, TimedFeaturesBuilder},
-    transaction::{
-        signature_verified_transaction::SignatureVerifiedTransaction, SignedTransaction,
-        Transaction, TransactionInfo, TransactionOutput, TransactionPayload, Version,
-    },
-    vm_status::VMStatus,
-};
-use aptos_validator_interface::{
-    AptosValidatorInterface, DBDebuggerInterface, DebuggerStateView, RestDebuggerInterface,
-};
-use aptos_vm::{
-    data_cache::AsMoveResolver,
-    move_vm_ext::{MoveVmExt, SessionExt, SessionId},
-    AptosVM, VMExecutor,
-};
-use aptos_vm_logging::log_schema::AdapterLogSchema;
-use aptos_vm_types::{change_set::VMChangeSet, output::VMOutput, storage::ChangeSetConfigs};
-use move_binary_format::errors::VMResult;
-use std::{path::Path, sync::Arc};
-
-pub struct AptosDebugger {
-    debugger: Arc<dyn AptosValidatorInterface + Send>,
-}
-
-impl AptosDebugger {
-    pub fn new(debugger: Arc<dyn AptosValidatorInterface + Send>) -> Self {
-        Self { debugger }
-    }
-
-    pub fn rest_client(rest_client: Client) -> Result<Self> {
-        Ok(Self::new(Arc::new(RestDebuggerInterface::new(rest_client))))
-    }
-
-    pub fn db<P: AsRef<Path> + Clone>(db_root_path: P) -> Result<Self> {
-        Ok(Self::new(Arc::new(DBDebuggerInterface::open(
-            db_root_path,
-        )?)))
-    }
-
-    pub fn execute_transactions_at_version(
-        &self,
-        version: Version,
-        txns: Vec<Transaction>,
-    ) -> Result<Vec<TransactionOutput>> {
-        let sig_verified_txns: Vec<SignatureVerifiedTransaction> =
-            txns.into_iter().map(|x| x.into()).collect::<Vec<_>>();
-        let state_view = DebuggerStateView::new(self.debugger.clone(), version);
-        AptosVM::execute_block(&sig_verified_txns, &state_view, None)
-            .map_err(|err| format_err!("Unexpected VM Error: {:?}", err))
-    }
-
-    pub fn execute_transaction_at_version_with_gas_profiler(
-        &self,
-        version: Version,
-        txn: SignedTransaction,
-    ) -> Result<(VMStatus, VMOutput, TransactionGasLog)> {
-        let state_view = DebuggerStateView::new(self.debugger.clone(), version);
-        let log_context = AdapterLogSchema::new(state_view.id(), 0);
-        let txn = txn
-            .check_signature()
-            .map_err(|err| format_err!("Unexpected VM Error: {:?}", err))?;
-
-        // TODO(Gas): revisit this.
-        let resolver = state_view.as_move_resolver();
-        let vm = AptosVM::new(&resolver);
-
-        let (status, output, gas_profiler) = vm.execute_user_transaction_with_custom_gas_meter(
-            &resolver,
-            &txn,
-            &log_context,
-            |gas_feature_version, gas_params, storage_gas_params, balance| {
-                let gas_meter =
-                    MemoryTrackedGasMeter::new(StandardGasMeter::new(StandardGasAlgebra::new(
-                        gas_feature_version,
-                        gas_params,
-                        storage_gas_params,
-                        balance,
-                    )));
-                let gas_profiler = match txn.payload() {
-                    TransactionPayload::Script(_) => GasProfiler::new_script(gas_meter),
-                    TransactionPayload::EntryFunction(entry_func) => GasProfiler::new_function(
-                        gas_meter,
-                        entry_func.module().clone(),
-                        entry_func.function().to_owned(),
-                        entry_func.ty_args().to_vec(),
-                    ),
-                    TransactionPayload::ModuleBundle(..) => unreachable!("not supported"),
-                    TransactionPayload::Multisig(..) => unimplemented!("not supported yet"),
-                };
-                Ok(gas_profiler)
-            },
-        )?;
-
-        Ok((status, output, gas_profiler.finish()))
-    }
-
-    pub async fn execute_past_transactions(
-        &self,
-        mut begin: Version,
-        mut limit: u64,
-    ) -> Result<Vec<TransactionOutput>> {
-        let (mut txns, mut txn_infos) = self
-            .debugger
-            .get_committed_transactions(begin, limit)
-            .await?;
-
-        let mut ret = vec![];
-        while limit != 0 {
-            println!(
-                "Starting epoch execution at {:?}, {:?} transactions remaining",
-                begin, limit
-            );
-            let mut epoch_result = self
-                .execute_transactions_by_epoch(begin, txns.clone())
-                .await?;
-            begin += epoch_result.len() as u64;
-            limit -= epoch_result.len() as u64;
-            txns = txns.split_off(epoch_result.len());
-            let epoch_txn_infos = txn_infos.drain(0..epoch_result.len()).collect::<Vec<_>>();
-            Self::print_mismatches(&epoch_result, &epoch_txn_infos, begin);
-
-            ret.append(&mut epoch_result);
-        }
-        Ok(ret)
-    }
-
-    fn print_mismatches(
-        txn_outputs: &[TransactionOutput],
-        expected_txn_infos: &[TransactionInfo],
-        first_version: Version,
-    ) {
-        for idx in 0..txn_outputs.len() {
-            let txn_output = &txn_outputs[idx];
-            let txn_info = &expected_txn_infos[idx];
-            let version = first_version + idx as Version;
-            txn_output
-                .ensure_match_transaction_info(version, txn_info, None, None)
-                .unwrap_or_else(|err| println!("{}", err))
-        }
-    }
-
-    pub async fn execute_transactions_by_epoch(
-        &self,
-        begin: Version,
-        txns: Vec<Transaction>,
-    ) -> Result<Vec<TransactionOutput>> {
-        let results = self.execute_transactions_at_version(begin, txns)?;
-        let mut ret = vec![];
-        let mut is_reconfig = false;
-
-        for result in results.into_iter() {
-            if is_reconfig {
-                continue;
-            }
-            if is_reconfiguration(&result) {
-                is_reconfig = true;
-            }
-            ret.push(result)
-        }
-        Ok(ret)
-    }
-
-    pub async fn annotate_account_state_at_version(
-        &self,
-        account: AccountAddress,
-        version: Version,
-    ) -> Result<Option<AnnotatedAccountStateBlob>> {
-        let state_view = DebuggerStateView::new(self.debugger.clone(), version);
-        let remote_storage = state_view.as_move_resolver();
-        let annotator = AptosValueAnnotator::new(&remote_storage);
-        Ok(
-            match self
-                .debugger
-                .get_account_state_by_version(account, version)
-                .await?
-            {
-                Some(account_state) => Some(annotator.view_account_state(&account_state)?),
-                None => None,
-            },
-        )
-    }
-
-    pub async fn annotate_key_accounts_at_version(
-        &self,
-        version: Version,
-    ) -> Result<Vec<(AccountAddress, AnnotatedAccountStateBlob)>> {
-        let accounts = self.debugger.get_admin_accounts(version).await?;
-        let state_view = DebuggerStateView::new(self.debugger.clone(), version);
-        let remote_storage = state_view.as_move_resolver();
-        let annotator = AptosValueAnnotator::new(&remote_storage);
-
-        let mut result = vec![];
-        for (addr, state) in accounts.into_iter() {
-            result.push((addr, annotator.view_account_state(&state)?));
-        }
-        Ok(result)
-    }
-
-    pub async fn get_latest_version(&self) -> Result<Version> {
-        self.debugger.get_latest_version().await
-    }
-
-    pub async fn get_version_by_account_sequence(
-        &self,
-        account: AccountAddress,
-        seq: u64,
-    ) -> Result<Option<Version>> {
-        self.debugger
-            .get_version_by_account_sequence(account, seq)
-            .await
-    }
-
-    pub fn run_session_at_version<F>(&self, version: Version, f: F) -> Result<VMChangeSet>
-    where
-        F: FnOnce(&mut SessionExt) -> VMResult<()>,
-    {
-        let state_view = DebuggerStateView::new(self.debugger.clone(), version);
-        let state_view_storage = state_view.as_move_resolver();
-        let features = Features::fetch_config(&state_view_storage).unwrap_or_default();
-        let move_vm = MoveVmExt::new(
-            NativeGasParameters::zeros(),
-            MiscGasParameters::zeros(),
-            LATEST_GAS_FEATURE_VERSION,
-            ChainId::test().id(),
-            features,
-            TimedFeaturesBuilder::enable_all().build(),
-            &state_view_storage,
-        )
-        .unwrap();
-        let mut session = move_vm.new_session(&state_view_storage, SessionId::Void);
-        f(&mut session).map_err(|err| format_err!("Unexpected VM Error: {:?}", err))?;
-        let change_set = session
-            .finish(
-                &mut (),
-                &ChangeSetConfigs::unlimited_at_gas_feature_version(LATEST_GAS_FEATURE_VERSION),
-            )
-            .map_err(|err| format_err!("Unexpected VM Error: {:?}", err))?;
-        Ok(change_set)
-    }
-}
-
-fn is_reconfiguration(vm_output: &TransactionOutput) -> bool {
-    let new_epoch_event_key = aptos_types::on_chain_config::new_epoch_event_key();
-    vm_output
-        .events()
-        .iter()
-        .any(|event| event.event_key() == Some(&new_epoch_event_key))
-}
-=======
 pub mod aptos_debugger;
-pub mod bcs_txn_decoder;
->>>>>>> ad50b993
+pub mod bcs_txn_decoder;